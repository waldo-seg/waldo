--- conflicted
+++ resolved
@@ -8,12 +8,8 @@
 from PIL import Image, ImageDraw
 from math import hypot
 from waldo.data_types import *
-<<<<<<< HEAD
 from waldo.mar_utils import get_mar, get_rectangles_from_mask 
-=======
-from waldo.mar_utils import get_mar
 from waldo.data_transformation import make_square_image_with_padding
->>>>>>> 538021c7
 
 
 def convert_to_mask(x, c):
