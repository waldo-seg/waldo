# Copyright      2018  Johns Hopkins University (author: Daniel Povey)
#                2018  Desh Raj
#                2018  Ashish Arora

# Apache 2.0

import numpy as np
from PIL import Image, ImageDraw
from math import hypot
from waldo.data_types import *
from waldo.mar_utils import get_mar


def convert_to_mask(x, c):
    """ This function accepts an object x that should represent an image
        with polygon objects in it, and returns an object representing an image
        with an object mask.
     """
    validate_image_with_objects(x, c)

    im = x['img']
    object_id = 0
    y = dict()
    y['img'] = im
    mask_img = Image.new('L', (im.shape[1], im.shape[2]), 0)
    mask_img_arr = np.transpose(np.array(mask_img))

    object_class = list()
    object_class.append(0)
    for object in x['objects']:
        ordered_polygon_points = object['polygon']
        object_id += 1
        temp_img = Image.new('L', (im.shape[1], im.shape[2]), 0)
        ImageDraw.Draw(temp_img).polygon(
            ordered_polygon_points, fill=object_id)
        temp_img_arr = np.transpose(np.array(temp_img))
        pixels = np.where(temp_img_arr == object_id,
                          temp_img_arr, mask_img_arr)
        array = np.array(pixels, dtype=np.uint8)
        new_image = Image.fromarray(array)
        mask_img_arr = np.array(new_image)
        object_class.append(1)
    y['mask'] = mask_img_arr

    if 'object_class' in x:
        y['object_class'] = x['object_class']
    else:
        y['object_class'] = get_object_class(x)

    validate_image_with_mask(y, c)
    return y


def convert_polygon_to_points(polygon):
    """  This function accepts an object representing a polygon as a list of
       points in clockwise or anticlockwise order, and returns the list of
       all the points that are inside that polygon.
    """
    validate_polygon(polygon)

    ordered_polygon_points = polygon['polygon']
    x_list = [i[0] for i in ordered_polygon_points]
    y_list = [i[1] for i in ordered_polygon_points]
    max_x = max(x_list)
    max_y = max(y_list)
    mask_image = Image.new('L', (max_x, max_y), 0)
    ImageDraw.Draw(mask_image).polygon(ordered_polygon_points, fill=1)
    mask_img_arr = np.array(mask_image)
    points_location = np.where(mask_img_arr == 1)
    points_list = []
    for x, y in zip(points_location[0], points_location[1]):
        points_list.append((x, y))

    validate_polygon(points_list)

    return points_list


def get_minimum_bounding_box(polygon):
    """ Given a list of points, returns a minimum area rectangle that will
    contain all points. It will not necessarily be vertically or horizontally
     aligned.
    Returns
    -------
    list((int, int)): 4 corner points of rectangle.
    """
    validate_polygon(polygon)

    points_list = get_mar(polygon)

    validate_polygon(points_list)

    return points_list


def convert_to_combined_image(x, c):
    """ This function turns an 'image-with-mask' x into a 'combined' image,
    containing both input and supervision information in a single numpy array.
    see 'validate_combined_image' in data_types.py for a description of what
    a combined image is.

    The width of the resulting image will be the same as the image in x:
    this function doesn't do padding, you need to call pad_combined_image.
    """
    validate_config(c)
    validate_image_with_mask(x, c)
    im = x['img']
    mask = x['mask']
    object_class = x['object_class']
    num_outputs = c.num_classes + len(c.offsets)
    num_all_features = c.num_colors + 2 * num_outputs
    y = np.ndarray(
        shape=(num_all_features, c.train_image_size, c.train_image_size))

    y[:c.num_colors, :, :] = im
    class_mask = object_class[mask]
    for c in range(c.num_classes):
        class_feature = (class_mask == c).astype('float')
        y[c.num_colors:c.num_colors + c, :, :] = class_feature
        y[c.num_colors + num_outputs:c.num_colors +
            num_outputs + c, :, :] = 1 - class_feature

    for k, (i, j) in enumerate(c.offsets):
        rolled_mask = np.roll(np.roll(mask, i, axis=1), j, axis=0)
        offset_feature = (rolled_mask == mask).astype('float')
        y[c.num_colors + c.num_classes:c.num_colors +
            c.num_classes + k] = offset_feature
        y[c.num_colors + num_outputs + c.num_classes:c.num_colors +
            num_outputs + c.num_classes + k] = 1 - offset_feature

    validate_combined_image(y, c)
    return y


def sort_object_list(objects):
    """Given a list of objects as defined in data_types, returns a new list sorted 
    in descending order by the breadth (shorter side) of the rectangles.
    """

    def _get_shorter_side(object):
        """Given an object, returns the length of the shorter side of the associated rectangle
        as a float.
        """
        return min(
            _Euclidean_distance(object['polygon'][0], object['polygon'][1]),
            _Euclidean_distance(object['polygon'][1], object['polygon'][2])
        )

    def _Euclidean_distance(a, b):
        """Given two points, returns their Euclidean distance.
        """
        return hypot(a[0] - b[0], a[1] - b[1])

    map(lambda x: validate_object(x), objects)

    sorted_objects = sorted(objects,
                            key=lambda object: _get_shorter_side(object), reverse=True)
    return sorted_objects


def get_object_class(x):
    """Given a list of objects as defined in the data_types, it returns an array mapping 
    object ids to their respective classes.
    """
<<<<<<< HEAD
    #TODO
=======
    # TODO
>>>>>>> 53f7cb34
<|MERGE_RESOLUTION|>--- conflicted
+++ resolved
@@ -162,8 +162,4 @@
     """Given a list of objects as defined in the data_types, it returns an array mapping 
     object ids to their respective classes.
     """
-<<<<<<< HEAD
     #TODO
-=======
-    # TODO
->>>>>>> 53f7cb34
