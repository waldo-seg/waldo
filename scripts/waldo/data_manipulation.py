--- conflicted
+++ resolved
@@ -6,14 +6,9 @@
 
 import numpy as np
 from PIL import Image, ImageDraw
-<<<<<<< HEAD
-from data_types import *
-from minimum_area_rectangle import *
-
-=======
 from math import hypot
 from waldo.data_types import *
->>>>>>> 5cb7271d
+from waldo.mar_utils import get_mar
 
 def convert_to_mask(x, c):
     """ This function accepts an object x that should represent an image
@@ -79,23 +74,17 @@
 
 
 def get_minimum_bounding_box(polygon):
-    """  This function accepts an object representing a list of rectangles
-         and returns a polygon (minimum area rectangle).
+    """ Given a list of points, returns a minimum area rectangle that will
+    contain all points. It will not necessarily be vertically or horizontally
+     aligned.
+    Returns
+    -------
+    list((int, int)): 4 corner points of rectangle.
     """
     validate_polygon(polygon)
 
-    hull_ordered = compute_hull(list(polygon))
-    hull_ordered = tuple(hull_ordered)
-    min_rectangle = bounding_area(0, hull_ordered)
-    for i in range(1, len(hull_ordered) - 1):
-        rectangle = bounding_area(i, hull_ordered)
-        if rectangle['area'] < min_rectangle['area']:
-            min_rectangle = rectangle
+    points_list = get_mar(polygon)
 
-    min_rectangle['unit_vector_angle'] = atan2(min_rectangle['unit_vector'][1], min_rectangle['unit_vector'][0])
-    min_rectangle['rectangle_center'] = to_xy_coordinates(min_rectangle['unit_vector_angle'],
-                                                          min_rectangle['rectangle_center'])
-    points_list = rectangle_corners(min_rectangle)
     validate_polygon(points_list)
 
     return points_list
@@ -181,5 +170,4 @@
     """Given a list of objects as defined in the data_types, it returns an array mapping 
     object ids to their respective classes.
     """
-    #TODO
-    +    #TODO