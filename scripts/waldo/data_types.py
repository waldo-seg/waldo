--- conflicted
+++ resolved
@@ -2,11 +2,7 @@
 
 # Apache 2.0
 import numpy as np
-<<<<<<< HEAD
-from core_config import CoreConfig  # import waldo.core_config
-=======
 from waldo.core_config import CoreConfig  # import waldo.core_config
->>>>>>> 5cb7271d
 
 
 def validate_config(c):
